--- conflicted
+++ resolved
@@ -25,7 +25,6 @@
         utterance-level metadata.
     """
 
-<<<<<<< HEAD
     def __init__(self, owner=None, id: Optional[str] = None, speaker: Optional[Speaker] = None,
                  user: Optional[Speaker] = None, conversation_id: Optional[str] = None,
                  root: Optional[str] = None, reply_to: Optional[str] = None,
@@ -103,44 +102,6 @@
         self.set_data("text", val)
 
     text = property(_get_text, _set_text)
-=======
-    def __init__(
-        self,
-        owner=None,
-        id: Optional[str] = None,
-        speaker: Optional[Speaker] = None,
-        user: Optional[Speaker] = None,
-        conversation_id: Optional[str] = None,
-        root: Optional[str] = None,
-        reply_to: Optional[str] = None,
-        timestamp: Optional[int] = None,
-        text: str = "",
-        meta: Optional[Dict] = None,
-    ):
-        super().__init__(obj_type="utterance", owner=owner, id=id, meta=meta)
-        speaker_ = speaker if speaker is not None else user
-        self.speaker = speaker_
-        if self.speaker is None:
-            raise ValueError("No Speaker found: Utterance must be initialized with a Speaker.")
-        self.user = speaker  # for backwards compatbility
-        self.conversation_id = conversation_id if conversation_id is not None else root
-        if self.conversation_id is not None and not isinstance(self.conversation_id, str):
-            warn(
-                "Utterance conversation_id must be a string: conversation_id of utterance with ID: {} "
-                "has been casted to a string.".format(self.id)
-            )
-            self.conversation_id = str(self.conversation_id)
-        self._root = self.conversation_id
-        self.reply_to = reply_to
-        self.timestamp = timestamp  # int(timestamp) if timestamp is not None else timestamp
-        if not isinstance(text, str):
-            warn(
-                "Utterance text must be a string: text of utterance with ID: {} "
-                "has been casted to a string.".format(self.id)
-            )
-            text = "" if text is None else str(text)
-        self.text = text
->>>>>>> 9e407611
 
     def _get_root(self):
         deprecation("utterance.root", "utterance.conversation_id")
