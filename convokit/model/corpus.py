from pandas import DataFrame
from tqdm import tqdm
from typing import List, Collection, Callable, Set, Generator, Tuple, Optional, ValuesView, Union
from .corpusHelper import *
from convokit.util import deprecation, warn
from .corpusUtil import *
from .convoKitIndex import ConvoKitIndex
import random
from .convoKitMeta import ConvoKitMeta
from .convoKitMatrix import ConvoKitMatrix
from .storageManager import StorageManager, MemStorageManager
import shutil


class Corpus:
    """
    Represents a dataset, which can be loaded from a folder or constructed from a list of utterances.

    :param filename: Path to a folder containing a Corpus or to an utterances.jsonl / utterances.json file to load
    :param utterances: list of utterances to initialize Corpus from
    :param preload_vectors: list of names of vectors to be preloaded from directory; by default,
        no vectors are loaded but can be loaded any time after corpus initialization (i.e. vectors are lazy-loaded).
    :param utterance_start_index: if loading from directory and the corpus folder contains utterances.jsonl, specify the
        line number (zero-indexed) to begin parsing utterances from
    :param utterance_end_index: if loading from directory and the corpus folder contains utterances.jsonl, specify the
        line number (zero-indexed) of the last utterance to be parsed.
    :param merge_lines: whether to merge adjacent lines from same speaker if multiple consecutive utterances belong to
        the same conversation.
    :param exclude_utterance_meta: utterance metadata to be ignored
    :param exclude_conversation_meta: conversation metadata to be ignored
    :param exclude_speaker_meta: speaker metadata to be ignored
    :param exclude_overall_meta: overall metadata to be ignored
    :param disable_type_check: whether to do type checking when loading the Corpus from a directory.
        Type-checking ensures that the ConvoKitIndex is initialized correctly. However, it may be unnecessary if the
        index.json is already accurate and disabling it will allow for a faster corpus load. This parameter is set to
        True by default, i.e. type-checking is not carried out.

    :ivar meta_index: index of Corpus metadata
    :ivar vectors: the vectors stored in the Corpus
    :ivar corpus_dirpath: path to the directory the corpus was loaded from
    """

    def __init__(
<<<<<<< HEAD
        self, 
        filename: Optional[str] = None, 
        utterances: Optional[List[Utterance]] = None,
        preload_vectors: List[str] = None, 
        utterance_start_index: int = None,
        utterance_end_index: int = None, 
=======
        self,
        filename: Optional[str] = None,
        utterances: Optional[List[Utterance]] = None,
        preload_vectors: List[str] = None,
        utterance_start_index: int = None,
        utterance_end_index: int = None,
>>>>>>> 9e407611
        merge_lines: bool = False,
        exclude_utterance_meta: Optional[List[str]] = None,
        exclude_conversation_meta: Optional[List[str]] = None,
        exclude_speaker_meta: Optional[List[str]] = None,
        exclude_overall_meta: Optional[List[str]] = None,
        disable_type_check=True,
<<<<<<< HEAD
        storage: Optional[StorageManager] = None
=======
>>>>>>> 9e407611
    ):

        if filename is None:
            self.corpus_dirpath = None
        elif os.path.isdir(filename):
            self.corpus_dirpath = filename
        else:
            self.corpus_dirpath = os.path.dirname(filename)

        corpus_id = os.path.basename(os.path.normpath(filename))
        self.id = corpus_id

        # Setup storage
        if storage is not None:
            self.storage = storage
        else:
            self.storage = MemStorageManager(corpus_id)

        self.meta_index = ConvoKitIndex(self)
<<<<<<< HEAD
        self.meta = ConvoKitMeta(self, self.meta_index, 'corpus')
=======
        self.meta = ConvoKitMeta(self.meta_index, "corpus")
>>>>>>> 9e407611

        # private storage
        self._vector_matrices = dict()

        convos_data = defaultdict(dict)
        if exclude_utterance_meta is None:
            exclude_utterance_meta = []
        if exclude_conversation_meta is None:
            exclude_conversation_meta = []
        if exclude_speaker_meta is None:
            exclude_speaker_meta = []
        if exclude_overall_meta is None:
            exclude_overall_meta = []

        # Construct corpus from file or directory
        if filename is not None:
            if disable_type_check:
                self.meta_index.disable_type_check()
            if os.path.isdir(filename):
                utterances = load_uttinfo_from_dir(
                    filename, utterance_start_index, utterance_end_index, exclude_utterance_meta
                )

                speakers_data = load_speakers_data_from_dir(filename, exclude_speaker_meta)
                convos_data = load_convos_data_from_dir(filename, exclude_conversation_meta)
                load_corpus_meta_from_dir(filename, self.meta, exclude_overall_meta)

                with open(os.path.join(filename, "index.json"), "r") as f:
                    idx_dict = json.load(f)
                    self.meta_index.update_from_dict(idx_dict)

                # load all processed text information, but don't load actual text.
                # also checks if the index file exists.
                # try:
                #     with open(os.path.join(filename, "processed_text.index.json"), "r") as f:
                #         self.processed_text = {k: {} for k in json.load(f)}
                # except:
                #     pass

                # unpack binary data for utterances
                unpack_binary_data_for_utts(
                    utterances,
                    filename,
                    self.meta_index.utterances_index,
                    exclude_utterance_meta,
                    KeyMeta,
                )
                # unpack binary data for speakers
                unpack_binary_data(
                    filename,
                    speakers_data,
                    self.meta_index.speakers_index,
                    "speaker",
                    exclude_speaker_meta,
                )

                # unpack binary data for conversations
                unpack_binary_data(
                    filename,
                    convos_data,
                    self.meta_index.conversations_index,
                    "convo",
                    exclude_conversation_meta,
                )

                # unpack binary data for overall corpus
                unpack_binary_data(
                    filename,
                    self.meta,
                    self.meta_index.overall_index,
                    "overall",
                    exclude_overall_meta,
                )

            else:
                speakers_data = defaultdict(dict)
                convos_data = defaultdict(dict)
                utterances = load_from_utterance_file(
                    filename, utterance_start_index, utterance_end_index
                )

            self.utterances = dict()
            self.speakers = dict()

            initialize_speakers_and_utterances_objects(
                self, self.utterances, utterances, self.speakers, speakers_data
            )

            self.meta_index.enable_type_check()

            # load preload_vectors
            if preload_vectors is not None:
                for vector_name in preload_vectors:
                    matrix = ConvoKitMatrix.from_dir(self.corpus_dirpath, vector_name)
                    if matrix is not None:
                        self._vector_matrices[vector_name] = matrix

        elif utterances is not None:  # Construct corpus from utterances list
            self.speakers = {u.speaker.id: u.speaker for u in utterances}
            self.utterances = {u.id: u for u in utterances}
            for _, speaker in self.speakers.items():
                speaker.owner = self
            for _, utt in self.utterances.items():
                utt.owner = self

        if merge_lines:
            self.utterances = merge_utterance_lines(self.utterances)

        if disable_type_check:
            self.meta_index.disable_type_check()
        self.conversations = initialize_conversations(self, self.utterances, convos_data)
        self.meta_index.enable_type_check()
        self.update_speakers_data()

    @property
    def vectors(self):
        return self.meta_index.vectors

    @vectors.setter
    def vectors(self, new_vectors):
        if not isinstance(new_vectors, type(["stringlist"])):
            raise ValueError(
                "The preload_vectors being set should be a list of strings, "
                "where each string is the name of a vector matrix."
            )
        self.meta_index.vectors = new_vectors

    def dump(
        self,
        name: str,
        base_path: Optional[str] = None,
        exclude_vectors: List[str] = None,
        force_version: int = None,
        overwrite_existing_corpus: bool = False,
        fields_to_skip=None,
    ) -> None:
        """
        Dumps the corpus and its metadata to disk. Optionally, set `force_version` to a desired integer version number,
        otherwise the version number is automatically incremented.

        :param name: name of corpus
        :param base_path: base directory to save corpus in (None to save to a default directory)
        :param exclude_vectors: list of names of vector matrices to exclude from the dumping step. By default; all
            vector matrices that belong to the Corpus (whether loaded or not) are dumped.
        :param force_version: version number to set for the dumped corpus
        :param overwrite_existing_corpus: if True, save to the path you loaded the corpus from, overriding the original corpus.
        :param fields_to_skip: a dictionary of {object type: list of metadata attributes to omit when writing to disk}. object types can be one of "speaker", "utterance", "conversation", "corpus".
        """
        if fields_to_skip is None:
            fields_to_skip = dict()
        dir_name = name
        if base_path is not None and overwrite_existing_corpus:
            raise ValueError("Not allowed to specify both base_path and overwrite_existing_corpus!")
        if overwrite_existing_corpus and self.corpus_dirpath is None:
            raise ValueError(
                "Cannot use save to existing path on Corpus generated from utterance list!"
            )
        if not overwrite_existing_corpus:
            if base_path is None:
                base_path = os.path.expanduser("~/.convokit/")
                if not os.path.exists(base_path):
                    os.mkdir(base_path)
                base_path = os.path.join(base_path, "saved-corpora/")
                if not os.path.exists(base_path):
                    os.mkdir(base_path)
            dir_name = os.path.join(base_path, dir_name)
        else:
            dir_name = os.path.join(self.corpus_dirpath)

        if not os.path.exists(dir_name):
            os.mkdir(dir_name)

        # dump speakers, conversations, utterances
        dump_corpus_component(
            self, dir_name, "speakers.json", "speaker", "speaker", exclude_vectors, fields_to_skip
        )
        dump_corpus_component(
            self,
            dir_name,
            "conversations.json",
            "conversation",
            "convo",
            exclude_vectors,
            fields_to_skip,
        )
        dump_utterances(self, dir_name, exclude_vectors, fields_to_skip)

        # dump corpus
        with open(os.path.join(dir_name, "corpus.json"), "w") as f:
            d_bin = defaultdict(list)
            meta_up = dump_helper_bin(self.meta, d_bin, fields_to_skip.get("corpus", None))

            json.dump(meta_up, f)
            for name, l_bin in d_bin.items():
                with open(os.path.join(dir_name, name + "-overall-bin.p"), "wb") as f_pk:
                    pickle.dump(l_bin, f_pk)

        # dump index
        with open(os.path.join(dir_name, "index.json"), "w") as f:
            json.dump(
                self.meta_index.to_dict(
                    exclude_vectors=exclude_vectors, force_version=force_version
                ),
                f,
            )

        # dump vectors
        if exclude_vectors is not None:
            vectors_to_dump = [v for v in self.vectors if v not in set(exclude_vectors)]
        else:
            vectors_to_dump = self.vectors
        for vector_name in vectors_to_dump:
            if vector_name in self._vector_matrices:
                self._vector_matrices[vector_name].dump(dir_name)
            else:
                src = os.path.join(self.corpus_dirpath, "vectors.{}.p".format(vector_name))
                dest = os.path.join(dir_name, "vectors.{}.p".format(vector_name))
                shutil.copy(src, dest)

    # with open(os.path.join(dir_name, "processed_text.index.json"), "w") as f:
    #     json.dump(list(self.processed_text.keys()), f)

    def get_utterance(self, utt_id: str) -> Utterance:
        """
        Gets Utterance of the specified id from the corpus

        :param utt_id: id of Utterance
        :return: Utterance
        """
        return self.utterances[utt_id]

    def get_conversation(self, convo_id: str) -> Conversation:
        """
        Gets Conversation of the specified id from the corpus

        :param convo_id: id of Conversation
        :return: Conversation
        """
        return self.conversations[convo_id]

    def get_speaker(self, speaker_id: str) -> Speaker:
        """
        Gets Speaker of the specified id from the corpus

        :param speaker_id: id of Speaker
        :return: Speaker
        """
        return self.speakers[speaker_id]

    def get_user(self, user_id: str) -> Speaker:
        deprecation("get_user()", "get_speaker()")
        return self.get_speaker(user_id)

    def get_object(self, obj_type: str, oid: str):
        """
        General Corpus object getter. Gets Speaker / Utterance / Conversation of specified id from the Corpus

        :param obj_type: "speaker", "utterance", or "conversation"
        :param oid: object id
        :return: Corpus object of specified object type with specified object id
        """
        assert obj_type in ["speaker", "utterance", "conversation"]
        if obj_type == "speaker":
            return self.get_speaker(oid)
        elif obj_type == "utterance":
            return self.get_utterance(oid)
        else:
            return self.get_conversation(oid)

    def has_utterance(self, utt_id: str) -> bool:
        """
        Checks if an Utterance of the specified id exists in the Corpus

        :param utt_id: id of Utterance
        :return: True if Utterance of specified id is present, False otherwise
        """
        return utt_id in self.utterances

    def has_conversation(self, convo_id: str) -> bool:
        """
        Checks if a Conversation of the specified id exists in the Corpus

        :param convo_id: id of Conversation
        :return: True if Conversation of specified id is present, False otherwise
        """
        return convo_id in self.conversations

    def has_speaker(self, speaker_id: str) -> bool:
        """
        Checks if a Speaker of the specified id exists in the Corpus

        :param speaker_id: id of Speaker
        :return: True if Speaker of specified id is present, False otherwise
        """
        return speaker_id in self.speakers

    def has_user(self, speaker_id):
        deprecation("has_user()", "has_speaker()")
        return self.has_speaker(speaker_id)

    def random_utterance(self) -> Utterance:
        """
        Get a random Utterance from the Corpus

        :return: a random Utterance
        """
        return random.choice(list(self.utterances.values()))

    def random_conversation(self) -> Conversation:
        """
        Get a random Conversation from the Corpus

        :return: a random Conversation
        """
        return random.choice(list(self.conversations.values()))

    def random_speaker(self) -> Speaker:
        """
        Get a random Speaker from the Corpus

        :return: a random Speaker
        """
        return random.choice(list(self.speakers.values()))

    def random_user(self) -> Speaker:
        deprecation("random_user()", "random_speaker()")
        return self.random_speaker()

    def iter_utterances(
        self, selector: Optional[Callable[[Utterance], bool]] = lambda utt: True
    ) -> Generator[Utterance, None, None]:
        """
        Get utterances in the Corpus, with an optional selector that filters for Utterances that should be included.

        :param selector: a (lambda) function that takes an Utterance and returns True or False (i.e. include / exclude).
            By default, the selector includes all Utterances in the Corpus.
        :return: a generator of Utterances
        """
        for v in self.utterances.values():
            if selector(v):
                yield v

    def get_utterances_dataframe(
        self,
        selector: Optional[Callable[[Utterance], bool]] = lambda utt: True,
        exclude_meta: bool = False,
    ):
        """
        Get a DataFrame of the utterances with fields and metadata attributes, with an optional selector that filters
        utterances that should be included. Edits to the DataFrame do not change the corpus in any way.

        :param exclude_meta: whether to exclude metadata
        :param selector: a (lambda) function that takes a Utterance and returns True or False (i.e. include / exclude).
            By default, the selector includes all Utterances in the Corpus.
        :return: a pandas DataFrame
        """
        return get_utterances_dataframe(self, selector, exclude_meta)

    def iter_conversations(
        self, selector: Optional[Callable[[Conversation], bool]] = lambda convo: True
    ) -> Generator[Conversation, None, None]:
        """
        Get conversations in the Corpus, with an optional selector that filters for Conversations that should be included

        :param selector: a (lambda) function that takes a Conversation and returns True or False (i.e. include / exclude).
            By default, the selector includes all Conversations in the Corpus.
        :return: a generator of Conversations
        """
        for v in self.conversations.values():
            if selector(v):
                yield v

    def get_conversations_dataframe(
        self,
        selector: Optional[Callable[[Conversation], bool]] = lambda convo: True,
        exclude_meta: bool = False,
    ):
        """
        Get a DataFrame of the conversations with fields and metadata attributes, with an optional selector that filters
        for conversations that should be included. Edits to the DataFrame do not change the corpus in any way.

        :param exclude_meta: whether to exclude metadata
        :param selector: a (lambda) function that takes a Conversation and returns True or False (i.e. include / exclude).
            By default, the selector includes all Conversations in the Corpus.
        :return: a pandas DataFrame
        """
        return get_conversations_dataframe(self, selector, exclude_meta)

    def iter_speakers(
        self, selector: Optional[Callable[[Speaker], bool]] = lambda speaker: True
    ) -> Generator[Speaker, None, None]:
        """
        Get Speakers in the Corpus, with an optional selector that filters for Speakers that should be included

        :param selector: a (lambda) function that takes a Speaker and returns True or False (i.e. include / exclude).
            By default, the selector includes all Speakers in the Corpus.
        :return: a generator of Speakers
        """

        for speaker in self.speakers.values():
            if selector(speaker):
                yield speaker

    def get_speakers_dataframe(
        self,
        selector: Optional[Callable[[Speaker], bool]] = lambda utt: True,
        exclude_meta: bool = False,
    ):
        """
        Get a DataFrame of the Speakers with fields and metadata attributes, with an optional selector that filters
        Speakers that should be included. Edits to the DataFrame do not change the corpus in any way.

        :param exclude_meta: whether to exclude metadata
        :param selector: selector: a (lambda) function that takes a Speaker and returns True or False
            (i.e. include / exclude). By default, the selector includes all Speakers in the Corpus.
        :return: a pandas DataFrame
        """
        return get_speakers_dataframe(self, selector, exclude_meta)

    def iter_users(self, selector=lambda speaker: True):
        deprecation("iter_users()", "iter_speakers()")
        return self.iter_speakers(selector)

    def iter_objs(
        self,
        obj_type: str,
        selector: Callable[[Union[Speaker, Utterance, Conversation]], bool] = lambda obj: True,
    ):
        """
        Get Corpus objects of specified type from the Corpus, with an optional selector that filters for Corpus object that should be included

        :param obj_type: "speaker", "utterance", or "conversation"
        :param selector: a (lambda) function that takes a Corpus object and returns True or False (i.e. include / exclude).
            By default, the selector includes all objects of the specified type in the Corpus.
        :return: a generator of Speakers
        """

        assert obj_type in ["speaker", "utterance", "conversation"]
        obj_iters = {
            "conversation": self.iter_conversations,
            "speaker": self.iter_speakers,
            "utterance": self.iter_utterances,
        }

        return obj_iters[obj_type](selector)

    def get_utterance_ids(
        self, selector: Optional[Callable[[Utterance], bool]] = lambda utt: True
    ) -> List[str]:
        """
        Get a list of ids of Utterances in the Corpus, with an optional selector that filters for Utterances that should be included

        :param selector: a (lambda) function that takes an Utterance and returns True or False (i.e. include / exclude).
            By default, the selector includes all Utterances in the Corpus.
        :return: list of Utterance ids
        """
        return [utt.id for utt in self.iter_utterances(selector)]

    def get_conversation_ids(
        self, selector: Optional[Callable[[Conversation], bool]] = lambda convo: True
    ) -> List[str]:
        """
        Get a list of ids of Conversations in the Corpus, with an optional selector that filters for Conversations that should be included

        :param selector: a (lambda) function that takes a Conversation and returns True or False (i.e. include / exclude).
            By default, the selector includes all Conversations in the Corpus.
        :return: list of Conversation ids
        """
        return [convo.id for convo in self.iter_conversations(selector)]

    def get_speaker_ids(
        self, selector: Optional[Callable[[Speaker], bool]] = lambda speaker: True
    ) -> List[str]:
        """
        Get a list of ids of Speakers in the Corpus, with an optional selector that filters for Speakers that should be included

        :param selector: a (lambda) function that takes a Speaker and returns True or False (i.e. include / exclude).
            By default, the selector includes all Speakers in the Corpus.
        :return: list of Speaker ids
        """
        return [speaker.id for speaker in self.iter_speakers(selector)]

    def get_object_ids(
        self,
        obj_type: str,
        selector: Callable[[Union[Speaker, Utterance, Conversation]], bool] = lambda obj: True,
    ):
        """
        Get a list of ids of Corpus objects of the specified type in the Corpus, with an optional selector that filters for objects that should be included

        :param obj_type: "speaker", "utterance", or "conversation"
        :param selector: a (lambda) function that takes a Corpus object and returns True or False (i.e. include / exclude).
            By default, the selector includes all objects of the specified type in the Corpus.
        :return: list of Corpus object ids
        """
        assert obj_type in ["speaker", "utterance", "conversation"]
        return [obj.id for obj in self.iter_objs(obj_type, selector)]

    def get_usernames(
        self, selector: Optional[Callable[[Speaker], bool]] = lambda user: True
    ) -> Set[str]:
        """Get names of speakers in the dataset.

        This function will be deprecated and replaced by get_speaker_ids()

        :param selector: optional function that takes in a
            `Speaker` and returns True to include the speaker's name in the
            resulting list, or False otherwise.

        :return: Set containing all speaker names selected by the selector
            function, or all speaker names in the dataset if no selector function
            was used.

        """
        deprecation("get_usernames()", "get_speaker_ids()")
        return set([u.id for u in self.iter_speakers(selector)])

    def filter_conversations_by(self, selector: Callable[[Conversation], bool]):
        """
        Mutate the corpus by filtering for a subset of Conversations within the Corpus.

        :param selector: function for selecting which Conversations to keep
        :return: the mutated Corpus
        """

        self.conversations = {
            convo_id: convo for convo_id, convo in self.conversations.items() if selector(convo)
        }
        utt_ids = set(
            [utt for convo in self.conversations.values() for utt in convo.get_utterance_ids()]
        )
        self.utterances = {utt.id: utt for utt in self.utterances.values() if utt.id in utt_ids}
        speaker_ids = set([utt.speaker.id for utt in self.utterances.values()])
        self.speakers = {
            speaker.id: speaker for speaker in self.speakers.values() if speaker.id in speaker_ids
        }
        self.update_speakers_data()
        self.reinitialize_index()
        return self

    def filter_utterances_by(self, selector: Callable[[Utterance], bool]):
        """
        Returns a new corpus that includes only a subset of Utterances within this Corpus. This filtering provides no
        guarantees with regard to maintaining conversational integrity and should be used with care.

        Vectors are not preserved.

        :param selector: function for selecting which
        :return: a new Corpus with a subset of the Utterances
        """
        utts = list(self.iter_utterances(selector))
        new_corpus = Corpus(utterances=utts)
        for convo in new_corpus.iter_conversations():
            convo.meta.update(self.get_conversation(convo.id).meta)
        return new_corpus

    def reindex_conversations(
        self,
        new_convo_roots: List[str],
        preserve_corpus_meta: bool = True,
        preserve_convo_meta: bool = True,
        verbose=True,
    ) -> "Corpus":
        """
        Generates a new Corpus from current Corpus with specified list of utterance ids to use as conversation ids.

        The subtrees denoted by these utterance ids should be distinct and should not overlap, otherwise there may be unexpected behavior.

        Vectors are not preserved. The original Corpus will be mutated.

        :param new_convo_roots: List of utterance ids to use as conversation ids
        :param preserve_corpus_meta: set as True to copy original Corpus metadata to new Corpus
        :param preserve_convo_meta: set as True to copy original Conversation metadata to new Conversation metadata
            (For each new conversation, use the metadata of the conversation that the utterance belonged to.)
        :param verbose: whether to print a warning when
        :return: new Corpus with reindexed Conversations
        """ ""
        new_convo_roots = set(new_convo_roots)
        for convo in self.iter_conversations():
            try:
                convo.initialize_tree_structure()
            except ValueError as e:
                if verbose:
                    warn(str(e))

        new_corpus_utts = []
        original_utt_to_convo_id = dict()

        for utt_id in new_convo_roots:
            orig_convo = self.get_conversation(self.get_utterance(utt_id).conversation_id)
            original_utt_to_convo_id[utt_id] = orig_convo.id
            try:
                subtree = orig_convo.get_subtree(utt_id)
                new_root_utt = subtree.utt
                new_root_utt.reply_to = None
                subtree_utts = [node.utt for node in subtree.bfs_traversal()]
                for utt in subtree_utts:
                    utt.conversation_id = utt_id
                new_corpus_utts.extend(subtree_utts)
            except ValueError:
                continue

        new_corpus = Corpus(utterances=new_corpus_utts)

        if preserve_corpus_meta:
            new_corpus.meta.update(self.meta)

        if preserve_convo_meta:
            for convo in new_corpus.iter_conversations():
                convo.meta["original_convo_meta"] = self.get_conversation(
                    original_utt_to_convo_id[convo.id]
                ).meta
                convo.meta["original_convo_id"] = original_utt_to_convo_id[convo.id]
        if verbose:
            missing_convo_roots = list(
                set(new_convo_roots) - set(new_corpus.get_conversation_ids())
            )
            if len(missing_convo_roots) > 0:
                warn("Failed to find some of the specified new convo roots:\n")
                print(missing_convo_roots)

        return new_corpus

    def get_meta(self) -> Dict:
        return self.meta

    def add_meta(self, key: str, value) -> None:
        self.meta[key] = value

    def speaking_pairs(
        self,
        selector: Optional[Callable[[Speaker, Speaker], bool]] = lambda speaker1, speaker2: True,
        speaker_ids_only: bool = False,
    ) -> Set[Tuple[str, str]]:
        """
        Get all directed speaking pairs (a, b) of speakers such that a replies to b at least once in the dataset.

        :param selector: optional function that takes in a Speaker and a replied-to Speaker and returns True to include
            the pair in the result, or False otherwise.
        :param speaker_ids_only: if True, return just pairs of speaker names rather than speaker objects.
        :type speaker_ids_only: bool

        :return: Set containing all speaking pairs selected by the selector function, or all speaking pairs in the
            dataset if no selector function was used.
        """
        pairs = set()
        for utt2 in self.iter_utterances():
            if (
                utt2.speaker is not None
                and utt2.reply_to is not None
                and self.has_utterance(utt2.reply_to)
            ):
                utt1 = self.get_utterance(utt2.reply_to)
                if utt1.speaker is not None:
                    if selector(utt2.speaker, utt1.speaker):
                        pairs.add(
                            (utt2.speaker.id, utt1.speaker.id)
                            if speaker_ids_only
                            else (utt2.speaker, utt1.speaker)
                        )
        return pairs

    def directed_pairwise_exchanges(
        self,
        selector: Optional[Callable[[Speaker, Speaker], bool]] = lambda speaker1, speaker2: True,
        speaker_ids_only: bool = False,
    ) -> Dict[Tuple, List[Utterance]]:
        """
        Get all directed pairwise exchanges in the dataset.

        :param selector: optional function that takes in a speaking speaker and a replied-to speaker and
            returns True to include the pair in the result, or False otherwise.
        :param speaker_ids_only: if True, index conversations
            by speaker ids rather than Speaker objects.
        :type speaker_ids_only: bool

        :return: Dictionary mapping (speaker, target) tuples to a list of
            utterances given by the speaker in reply to the target.
        """
        pairs = defaultdict(list)
        for u2 in self.iter_utterances():
            if u2.speaker is not None and u2.reply_to is not None:
                u1 = self.get_utterance(u2.reply_to)
                if u1.speaker is not None:
                    if selector(u2.speaker, u1.speaker):
                        key = (
                            (u2.speaker.id, u1.speaker.id)
                            if speaker_ids_only
                            else (u2.speaker, u1.speaker)
                        )
                        pairs[key].append(u2)

        return pairs

    @staticmethod
    def _merge_utterances(
        utts1: List[Utterance], utts2: List[Utterance], warnings: bool
    ) -> ValuesView[Utterance]:
        """
        Helper function for merge().

        Combine two collections of utterances into a single dictionary of Utterance id -> Utterance.

        If metadata of utterances in the two collections share the same key, but different values,
        the second collections' utterance metadata will be used.

        May mutate original collections of Utterances.

        Prints warnings when:
        1) Utterances with same id from this and other collection do not share the same data
        2) Utterance metadata has different values for the same key, and overwriting occurs

        :param utts1: First collection of Utterances
        :param utts2: Second collection of Utterances
        :param warnings: whether to print warnings when conflicting data is found.
        :return: ValuesView for merged set of utterances
        """
        seen_utts = dict()

        # Merge UTTERANCE metadata
        # Add all the utterances from this corpus
        for utt in utts1:
            seen_utts[utt.id] = utt

        # Add all the utterances from the other corpus, checking for data sameness and updating metadata as appropriate
        for utt in utts2:
            if utt.id in seen_utts:
                prev_utt = seen_utts[utt.id]
                if prev_utt == utt:
                    # other utterance metadata is ignored if data is not matched
                    for key, val in utt.meta.items():
                        if key in prev_utt.meta and prev_utt.meta[key] != val:
                            if warnings:
                                warn(
                                    "Found conflicting values for Utterance {} for metadata key: {}. "
                                    "Overwriting with other corpus's Utterance metadata.".format(
                                        repr(utt.id), repr(key)
                                    )
                                )
                        prev_utt.meta[key] = val
                else:
                    if warnings:
                        warn(
                            "Utterances with same id do not share the same data:\n"
                            + str(prev_utt)
                            + "\n"
                            + str(utt)
                            + "\n"
                            + "Ignoring second corpus's utterance."
                        )
            else:
                seen_utts[utt.id] = utt

        return seen_utts.values()

    @staticmethod
    def _collect_speaker_data(
        utt_sets: Collection[Collection[Utterance]],
    ) -> Tuple[Dict[str, Dict[str, str]], Dict[str, Dict[str, bool]]]:
        """
        Helper function for merge().

        Iterates through the input set of utterances, to collect Speaker data and metadata.

        Collect Speaker metadata in another Dictionary indexed by Speaker ID

        Track if conflicting speaker metadata is found in another dictionary

        :param utt_sets: Collections of collections of Utterances to extract Speakers from
        :return: speaker metadata and the corresponding tracker
        """
        # Collect SPEAKER data and metadata
        speakers_meta = defaultdict(lambda: defaultdict(str))
        speakers_meta_conflict = defaultdict(lambda: defaultdict(bool))
        for utt_set in utt_sets:
            for utt in utt_set:
                for meta_key, meta_val in utt.speaker.meta.items():
                    curr = speakers_meta[utt.speaker][meta_key]
                    if curr != meta_val:
                        if curr != "":
                            speakers_meta_conflict[utt.speaker][meta_key] = True
                        speakers_meta[utt.speaker][meta_key] = meta_val

        return speakers_meta, speakers_meta_conflict

    @staticmethod
    def _update_corpus_speaker_data(
        new_corpus, speakers_meta: Dict, speakers_meta_conflict: Dict, warnings: bool
    ) -> None:
        """
        Helper function for merge().

        Update new_corpus's Speakers' data (utterance and conversation lists) and metadata

        Prints a warning if multiple values are found for any speaker's metadata key; latest speaker metadata is used

        :param speakers_meta: Dictionary indexed by Speaker ID, containing the collected Speaker metadata
        :param speakers_meta_conflict: Dictionary indexed by Speaker ID, indicating if there were value conflicts for the associated meta keys
        :return: None (mutates the new_corpus's Speakers)
        """
        # Update SPEAKER data and metadata with merged versions
        for speaker in new_corpus.iter_speakers():
            for meta_key, meta_val in speakers_meta[speaker].items():
                if speakers_meta_conflict[speaker][meta_key]:
                    if warnings:
                        warn(
                            "Multiple values found for {} for metadata key: {}. "
                            "Taking the latest one found".format(speaker, repr(meta_key))
                        )
                speaker.meta[meta_key] = meta_val

    def _reinitialize_index_helper(self, new_index, obj_type):
        """
        Helper for reinitializing the index of the different Corpus object types
        :param new_index: new ConvoKitIndex object
        :param obj_type: utterance, speaker, or conversation
        :return: None (mutates new_index)
        """
        for obj in self.iter_objs(obj_type):
            for key, value in obj.meta.items():
                ConvoKitMeta._check_type_and_update_index(new_index, obj_type, key, value)
            obj.meta.index = new_index

    def reinitialize_index(self):
        """
        Reinitialize the Corpus Index from scratch.

        :return: None (sets the .meta_index of Corpus and of the corpus component objects)
        """
        old_index = self.meta_index
        new_index = ConvoKitIndex(self)

        self._reinitialize_index_helper(new_index, "utterance")
        self._reinitialize_index_helper(new_index, "speaker")
        self._reinitialize_index_helper(new_index, "conversation")

        for key, value in self.meta.items():  # overall
            new_index.update_index("corpus", key, str(type(value)))

        new_index.version = old_index.version
        self.meta_index = new_index

    def merge(self, other_corpus, warnings: bool = True):
        """
        Merges this corpus with another corpus.

        Utterances with the same id must share the same data, otherwise the other corpus utterance data & metadata
        will be ignored. A warning is printed when this happens.

        If metadata of this corpus (or its conversations / utterances) shares a key with the metadata of the
        other corpus, the other corpus's metadata (or its conversations / utterances) values will be used. A warning
        is printed when this happens.

        May mutate original and other corpus in the process.

        (Updates internal ConvoKit Index to match post-merge state and uses this Corpus's version number.)

        :param other_corpus: Corpus
        :param warnings: print warnings when data conflicts are encountered
        :return: new Corpus constructed from combined lists of utterances
        """
        utts1 = list(self.iter_utterances())
        utts2 = list(other_corpus.iter_utterances())
        combined_utts = self._merge_utterances(utts1, utts2, warnings=warnings)
        new_corpus = Corpus(utterances=list(combined_utts))
        # Note that we collect Speakers from the utt sets directly instead of the combined utts, otherwise
        # differences in Speaker meta will not be registered for duplicate Utterances (because utts would be discarded
        # during merging)
        speakers_meta, speakers_meta_conflict = self._collect_speaker_data([utts1, utts2])
        Corpus._update_corpus_speaker_data(
            new_corpus, speakers_meta, speakers_meta_conflict, warnings=warnings
        )

        # Merge CORPUS metadata
        new_corpus.meta = self.meta
        for key, val in other_corpus.meta.items():
            if key in new_corpus.meta and new_corpus.meta[key] != val:
                if warnings:
                    warn(
                        "Found conflicting values for Corpus metadata key: {}. "
                        "Overwriting with other Corpus's metadata.".format(repr(key))
                    )
            new_corpus.meta[key] = val

        # Merge CONVERSATION metadata
        convos1 = self.iter_conversations()
        convos2 = other_corpus.iter_conversations()

        for convo in convos1:
            new_corpus.get_conversation(convo.id).meta = convo.meta

        for convo in convos2:
            for key, val in convo.meta.items():
                curr_meta = new_corpus.get_conversation(convo.id).meta
                if key in curr_meta and curr_meta[key] != val:
                    if warnings:
                        warn(
                            "Found conflicting values for Conversation {} for metadata key: {}. "
                            "Overwriting with other corpus's Conversation metadata.".format(
                                repr(convo.id), repr(key)
                            )
                        )
                curr_meta[key] = val

        new_corpus.update_speakers_data()
        new_corpus.reinitialize_index()

        return new_corpus

    def add_utterances(self, utterances=List[Utterance], warnings: bool = False, with_checks=True):
        """
        Add utterances to the Corpus.

        If the corpus has utterances that share an id with an utterance in the input utterance list,

        Optional warnings will be printed:
        - if the utterances with same id do not share the same data (added utterance is ignored)
        - added utterances' metadata have the same key but different values (added utterance's metadata will overwrite)

        :param utterances: Utterances to be added to the Corpus
        :param warnings: set to True for warnings to be printed
        :param with_checks: set to True if checks on utterance and metadata overlaps are desired. Set to False if newly added utterances are guaranteed to be new and share the same set of metadata keys.
        :return: a Corpus with the utterances from this Corpus and the input utterances combined
        """
        if with_checks:
            helper_corpus = Corpus(utterances=utterances)
            return self.merge(helper_corpus, warnings=warnings)
        else:
            new_speakers = {u.speaker.id: u.speaker for u in utterances}
            new_utterances = {u.id: u for u in utterances}
            for speaker in new_speakers.values():
                speaker.owner = self
            for utt in new_utterances.values():
                utt.owner = self

            # update corpus speakers
            for new_speaker_id, new_speaker in new_speakers.items():
                if new_speaker_id not in self.speakers:
                    self.speakers[new_speaker_id] = new_speaker

            # update corpus utterances + (link speaker -> utt)
            for new_utt_id, new_utt in new_utterances.items():
                if new_utt_id not in self.utterances:
                    self.utterances[new_utt_id] = new_utt
                    self.speakers[new_utt.speaker.id]._add_utterance(new_utt)

            # update corpus conversations + (link convo <-> utt)
            new_convos = defaultdict(list)
            for utt in new_utterances.values():
                if utt.conversation_id in self.conversations:
                    self.conversations[utt.conversation_id]._add_utterance(utt)
                else:
                    new_convos[utt.conversation_id].append(utt.id)
            for convo_id, convo_utts in new_convos.items():
                new_convo = Conversation(owner=self, id=convo_id, utterances=convo_utts, meta=None)
                self.conversations[convo_id] = new_convo
                # (link speaker -> convo)
                new_convo_speaker = self.speakers[new_convo.get_utterance(convo_id).speaker.id]
                new_convo_speaker._add_conversation(new_convo)

        return self

    def update_speakers_data(self) -> None:
        """
        Updates the conversation and utterance lists of every Speaker in the Corpus

        :return: None
        """
        speakers_utts = defaultdict(list)
        speakers_convos = defaultdict(list)

        for utt in self.iter_utterances():
            speakers_utts[utt.speaker.id].append(utt)

        for convo in self.iter_conversations():
            for utt in convo.iter_utterances():
                speakers_convos[utt.speaker.id].append(convo)

        for speaker in self.iter_speakers():
            speaker.utterances = {utt.id: utt for utt in speakers_utts[speaker.id]}
            speaker.conversations = {convo.id: convo for convo in speakers_convos[speaker.id]}

    def print_summary_stats(self) -> None:
        """
        Helper function for printing the number of Speakers, Utterances, and Conversations in this Corpus

        :return: None
        """
        print("Number of Speakers: {}".format(len(self.speakers)))
        print("Number of Utterances: {}".format(len(self.utterances)))
        print("Number of Conversations: {}".format(len(self.conversations)))

    def delete_metadata(self, obj_type: str, attribute: str):
        """
        Delete a specified metadata attribute from all Corpus components of the specified object type.

        Note that cancelling this method before it runs to completion may lead to errors in the Corpus.

        :param obj_type: 'utterance', 'conversation', 'speaker'
        :param attribute: name of metadata attribute
        :return: None
        """
        self.meta_index.lock_metadata_deletion[obj_type] = False
        for obj in self.iter_objs(obj_type):
            if attribute in obj.meta:
                del obj.meta[attribute]
        self.meta_index.del_from_index(obj_type, attribute)
        self.meta_index.lock_metadata_deletion[obj_type] = True

    def set_vector_matrix(
        self, name: str, matrix, ids: List[str] = None, columns: List[str] = None
    ):
        """
        Adds a vector matrix to the Corpus, where the matrix is an array of vector representations of some
        set of Corpus components (i.e. Utterances, Conversations, Speakers).

        A ConvoKitMatrix object is initialized from the arguments and stored in the Corpus.

        :param name: descriptive name for the matrix
        :param matrix: numpy or scipy array matrix
        :param ids: optional list of Corpus component object ids, where each id corresponds to each row of the matrix
        :param columns: optional list of names for the columns of the matrix
        :return: None
        """

        matrix = ConvoKitMatrix(name=name, matrix=matrix, ids=ids, columns=columns)
        if name in self.meta_index.vectors:
            warn(
                'Vector matrix "{}" already exists. Overwriting it with newly set vector matrix.'.format(
                    name
                )
            )
        self.meta_index.add_vector(name)
        self._vector_matrices[name] = matrix

    def append_vector_matrix(self, matrix: ConvoKitMatrix):
        """
        Adds an already constructed ConvoKitMatrix to the Corpus.

        :param matrix: a ConvoKitMatrix object
        :return: None
        """
        if matrix.name in self.meta_index.vectors:
            warn(
                'Vector matrix "{}" already exists. '
                "Overwriting it with newly appended vector matrix that has name: '{}'.".format(
                    matrix.name, matrix.name
                )
            )
        self.meta_index.add_vector(matrix.name)
        self._vector_matrices[matrix.name] = matrix

    def get_vector_matrix(self, name):
        """
        Gets the ConvoKitMatrix stored in the corpus as `name`.
        Returns None if no such matrix exists.

        :param name: name of the vector matrix
        :return: a ConvoKitMatrix object
        """
        # This is the lazy load step
        if name in self.vectors and name not in self._vector_matrices:
            matrix = ConvoKitMatrix.from_dir(self.corpus_dirpath, name)
            if matrix is not None:
                self._vector_matrices[name] = matrix
        return self._vector_matrices[name]

    def get_vectors(
        self,
        name,
        ids: Optional[List[str]] = None,
        columns: Optional[List[str]] = None,
        as_dataframe: bool = False,
    ):
        """
        Get the vectors for some corpus component objects.

        :param name: name of the vector matrix
        :param ids: optional list of object ids to get vectors for; all by default
        :param columns: optional list of named columns of the vector to include; all by default
        :param as_dataframe: whether to return the vector as a dataframe (True) or in its raw array form (False). False
            by default.
        :return: a vector matrix (either np.ndarray or csr_matrix) or a pandas dataframe
        """
        return self.get_vector_matrix(name).get_vectors(
            ids=ids, columns=columns, as_dataframe=as_dataframe
        )

    def delete_vector_matrix(self, name):
        """
        Deletes the vector matrix stored under `name`.

        :param name: name of the vector mtrix
        :return: None
        """
        self.meta_index.vectors.remove(name)
        if name in self._vector_matrices:
            del self._vector_matrices[name]

    def dump_vectors(self, name, dir_name=None):

        if (self.corpus_dirpath is None) and (dir_name is None):
            raise ValueError("Must specify a directory to read from.")
        if dir_name is None:
            dir_name = self.corpus_dirpath

        self.get_vector_matrix(name).dump(dir_name)

    def load_info(self, obj_type, fields=None, dir_name=None):
        """
        loads attributes of objects in a corpus from disk.
        This function, along with dump_info, supports cases where a particular attribute is to be stored separately from
        the other corpus files, for organization or efficiency. These attributes will not be read when the corpus is
        initialized; rather, they can be loaded on-demand using this function.

        For each attribute with name <NAME>, will read from a file called info.<NAME>.jsonl, and load each attribute
        value into the respective object's .meta field.

        :param obj_type: type of object the attribute is associated with. can be one of "utterance", "speaker", "conversation".
        :param fields: a list of names of attributes to load. if empty, will load all attributes stored in the specified directory dir_name.
        :param dir_name: the directory to read attributes from. by default, or if set to None, will read from the directory that the Corpus was loaded from.
        :return: None
        """
        if fields is None:
            fields = []

        if (self.corpus_dirpath is None) and (dir_name is None):
            raise ValueError("Must specify a directory to read from.")
        if dir_name is None:
            dir_name = self.corpus_dirpath

        if len(fields) == 0:
            fields = [
                x.replace("info.", "").replace(".jsonl", "")
                for x in os.listdir(dir_name)
                if x.startswith("info")
            ]

        for field in fields:
            # self.aux_info[field] = self.load_jsonlist_to_dict(
            #     os.path.join(dir_name, 'feat.%s.jsonl' % field))
            getter = lambda oid: self.get_object(obj_type, oid)
            entries = load_jsonlist_to_dict(os.path.join(dir_name, "info.%s.jsonl" % field))
            for k, v in entries.items():
                try:
                    obj = getter(k)
                    obj.set_info(field, v)
                except:
                    continue

    def dump_info(self, obj_type, fields, dir_name=None):
        """
        writes attributes of objects in a corpus to disk.
        This function, along with load_info, supports cases where a particular attribute is to be stored separately from the other corpus files, for organization or efficiency. These attributes will not be read when the corpus is initialized; rather, they can be loaded on-demand using this function.

        For each attribute with name <NAME>, will write to a file called info.<NAME>.jsonl, where rows are json-serialized dictionaries structured as {"id": id of object, "value": value of attribute}.

        :param obj_type: type of object the attribute is associated with. can be one of "utterance", "speaker", "conversation".
        :param fields: a list of names of attributes to write to disk.
        :param dir_name: the directory to write attributes to. by default, or if set to None, will read from the directory that the Corpus was loaded from.
        :return: None
        """

        if (self.corpus_dirpath is None) and (dir_name is None):
            raise ValueError("must specify a directory to write to")

        if dir_name is None:
            dir_name = self.corpus_dirpath
        # if len(fields) == 0:
        #     fields = self.aux_info.keys()
        for field in fields:
            # if field not in self.aux_info:
            #     raise ValueError("field %s not in index" % field)
            iterator = self.iter_objs(obj_type)
            entries = {obj.id: obj.retrieve_meta(field) for obj in iterator}
            # self.dump_jsonlist_from_dict(self.aux_info[field],
            #     os.path.join(dir_name, 'feat.%s.jsonl' % field))
            dump_jsonlist_from_dict(entries, os.path.join(dir_name, "info.%s.jsonl" % field))

    # def load_vector_reprs(self, field, dir_name=None):
    #     """
    #     reads vector representations of Corpus objects from disk.
    #
    #     Will read matrices from a file called vect_info.<field>.npy and corresponding object IDs from a file called vect_info.<field>.keys,
    #
    #     :param field: the name of the representation
    #     :param dir_name: the directory to read from; by default, or if set to None, will read from the directory that the Corpus was loaded from.
    #     :return: None
    #     """
    #
    #     if (self.corpus_dirpath is None) and (dir_name is None):
    #         raise ValueError('must specify a directory to read from')
    #     if dir_name is None:
    #         dir_name = self.corpus_dirpath
    #
    #     self._vector_matrices[field] = self._load_vectors(
    #         os.path.join(dir_name, 'vect_info.' + field)
    #     )
    #
    # def dump_vector_reprs(self, field, dir_name=None):
    #     """
    #     writes vector representations of Corpus objects to disk.
    #
    #     Will write matrices to a file called vect_info.<field>.npy and corresponding object IDs to a file called vect_info.<field>.keys,
    #
    #     :param field: the name of the representation to write to disk
    #     :param dir_name: the directory to write to. by default, or if set to None, will read from the directory that the Corpus was loaded from.
    #     :return: None
    #     """
    #
    #     if (self.corpus_dirpath is None) and (dir_name is None):
    #         raise ValueError('must specify a directory to write to')
    #
    #     if dir_name is None:
    #         dir_name = self.corpus_dirpath
    #
    #     self._dump_vectors(self._vector_matrices[field], os.path.join(dir_name, 'vect_info.' + field))

    def get_attribute_table(self, obj_type, attrs):
        """
        returns a DataFrame, indexed by the IDs of objects of `obj_type`, containing attributes of these objects.

        :param obj_type: the type of object to get attributes for. can be `'utterance'`, `'speaker'` or `'conversation'`.
        :param attrs: a list of names of attributes to get.
        :return: a Pandas DataFrame of attributes.
        """
        iterator = self.iter_objs(obj_type)

        table_entries = []
        for obj in iterator:
            entry = dict()
            entry["id"] = obj.id
            for attr in attrs:
                entry[attr] = obj.retrieve_meta(attr)
            table_entries.append(entry)
        return pd.DataFrame(table_entries).set_index("id")

    def set_speaker_convo_info(self, speaker_id, convo_id, key, value):
        """
        assigns speaker-conversation attribute `key` with `value` to speaker `speaker_id` in conversation `convo_id`.

        :param speaker_id: speaker
        :param convo_id: conversation
        :param key: name of attribute
        :param value: value of attribute
        :return: None
        """

        speaker = self.get_speaker(speaker_id)
        if "conversations" not in speaker.meta:
            speaker.meta["conversations"] = {}
        if convo_id not in speaker.meta["conversations"]:
            speaker.meta["conversations"][convo_id] = {}
        speaker.meta["conversations"][convo_id][key] = value

    def get_speaker_convo_info(self, speaker_id, convo_id, key=None):
        """
        retreives speaker-conversation attribute `key` for `speaker_id` in conversation `convo_id`.

        :param speaker_id: speaker
        :param convo_id: conversation
        :param key: name of attribute. if None, will return all attributes for that speaker-conversation.
        :return: attribute value
        """

        speaker = self.get_speaker(speaker_id)
        if "conversations" not in speaker.meta:
            return None
        if key is None:
            return speaker.meta["conversations"].get(convo_id, {})
        return speaker.meta["conversations"].get(convo_id, {}).get(key)

    def organize_speaker_convo_history(self, utterance_filter=None):
        """
        For each speaker, pre-computes a list of all of their utterances, organized by the conversation they participated in. Annotates speaker with the following:
            * `n_convos`: number of conversations
            * `start_time`: time of first utterance, across all conversations
            * `conversations`: a dictionary keyed by conversation id, where entries consist of:
                * `idx`: the index of the conversation, in terms of the time of the first utterance contributed by that particular speaker (i.e., `idx=0` means this is the first conversation the speaker ever participated in)
                * `n_utterances`: the number of utterances the speaker contributed in the conversation
                * `start_time`: the timestamp of the speaker's first utterance in the conversation
                * `utterance_ids`: a list of ids of utterances contributed by the speaker, ordered by timestamp.
            In case timestamps are not provided with utterances, the present behavior is to sort just by utterance id.

        :param utterance_filter: function that returns True for an utterance that counts towards a speaker having participated in that conversation. (e.g., one could filter out conversations where the speaker contributed less than k words per utterance)
        """

        if utterance_filter is None:
            utterance_filter = lambda x: True
        else:
            utterance_filter = utterance_filter

        speaker_to_convo_utts = defaultdict(lambda: defaultdict(list))
        for utterance in self.iter_utterances():
            if not utterance_filter(utterance):
                continue

            speaker_to_convo_utts[utterance.speaker.id][utterance.conversation_id].append(
                (utterance.id, utterance.timestamp)
            )
        for speaker, convo_utts in speaker_to_convo_utts.items():
            for convo, utts in convo_utts.items():
                sorted_utts = sorted(utts, key=lambda x: (x[1], x[0]))
                self.set_speaker_convo_info(
                    speaker, convo, "utterance_ids", [x[0] for x in sorted_utts]
                )
                self.set_speaker_convo_info(speaker, convo, "start_time", sorted_utts[0][1])
                self.set_speaker_convo_info(speaker, convo, "n_utterances", len(sorted_utts))
        for speaker in self.iter_speakers():
            try:
                speaker.set_info("n_convos", len(speaker.retrieve_meta("conversations")))
            except:
                continue

            sorted_convos = sorted(
                speaker.retrieve_meta("conversations").items(),
                key=lambda x: (x[1]["start_time"], x[1]["utterance_ids"][0]),
            )
            speaker.set_info("start_time", sorted_convos[0][1]["start_time"])
            for idx, (convo_id, _) in enumerate(sorted_convos):
                self.set_speaker_convo_info(speaker.id, convo_id, "idx", idx)

    def get_speaker_convo_attribute_table(self, attrs):
        """
        Returns a table where each row lists a (speaker, convo) level aggregate for each attribute in attrs.

        :param attrs: list of (speaker, convo) attribute names
        :return: DataFrame containing all speaker,convo attributes.
        """

        table_entries = []
        for speaker in self.iter_speakers():
            if "conversations" not in speaker.meta:
                continue
            for convo_id, convo_dict in speaker.meta["conversations"].items():
                entry = {
                    "id": "%s__%s" % (speaker.id, convo_id),
                    "speaker": speaker.id,
                    "convo_id": convo_id,
                    "convo_idx": convo_dict["idx"],
                }

                for attr in attrs:
                    entry[attr] = convo_dict.get(attr, None)
                table_entries.append(entry)
        return pd.DataFrame(table_entries).set_index("id")

    def get_full_attribute_table(
        self,
        speaker_convo_attrs,
        speaker_attrs=None,
        convo_attrs=None,
        speaker_suffix="__speaker",
        convo_suffix="__convo",
    ):
        """
        Returns a table where each row lists a (speaker, convo) level aggregate for each attribute in attrs,
        along with speaker-level and conversation-level attributes; by default these attributes are suffixed with
        '__speaker' and '__convo' respectively.

        :param speaker_convo_attrs: list of (speaker, convo) attribute names
        :param speaker_attrs: list of speaker attribute names
        :param convo_attrs: list of conversation attribute names
        :param speaker_suffix: suffix to append to names of speaker-level attributes
        :param convo_suffix: suffix to append to names of conversation-level attributes.
        :return: DataFrame containing all attributes.
        """
        if speaker_attrs is None:
            speaker_attrs = []
        if convo_attrs is None:
            convo_attrs = []

        uc_df = self.get_speaker_convo_attribute_table(speaker_convo_attrs)
        u_df = self.get_attribute_table("speaker", speaker_attrs)
        u_df.columns = [x + speaker_suffix for x in u_df.columns]
        c_df = self.get_attribute_table("conversation", convo_attrs)
        c_df.columns = [x + convo_suffix for x in c_df.columns]
        return uc_df.join(u_df, on="speaker").join(c_df, on="convo_id")

    def update_metadata_from_df(self, obj_type, df):
        assert obj_type in ["utterance", "speaker", "conversation"]
        meta_cols = extract_meta_from_df(df)
        df.columns = [col.replace("meta.", "") for col in df.columns]
        df = df.set_index("id")
        for obj in self.iter_objs(obj_type):
            obj_meta = df.loc[obj.id][meta_cols].to_dict() if meta_cols else None
            if obj_meta is not None:
                obj.meta.update(obj_meta)
        return self

    @staticmethod
    def from_pandas(
        utterances_df: DataFrame,
        speakers_df: Optional[DataFrame] = None,
        conversations_df: Optional[DataFrame] = None,
    ) -> "Corpus":
        """
        Generates a Corpus from utterances, speakers, and conversations dataframes.
        For each dataframe, if the 'id' column is absent, the dataframe index will be used as the id.
        Metadata should be denoted with a 'meta.<key>' column in the dataframe. For example, if an utterance is to have
        a metadata key 'score', then the 'meta.score' column must be present in dataframe.

        `speakers_df` and `conversations_df` are optional, as their IDs can be inferred from `utterances_df`, and so
        their main purpose is to hold speaker / conversation metadata. They should only be included if there exists
        metadata for the speakers / conversations respectively.

        Metadata values that are not basic Python data structures (i.e. lists, dicts, tuples) may be included in the
        dataframes but may lead to unexpected behavior, depending on how `pandas` serializes / deserializes those values.
        Note that as metadata can be added to the Corpus after it is constructed, there is no need to include all
        metadata keys in the dataframe if it would be inconvenient.

        :param utterances_df: utterances data in a pandas Dataframe, all primary data fields expected, with metadata optional
        :param speakers_df: (optional) speakers data in a pandas Dataframe
        :param conversations_df: (optional) conversations data in a pandas Dataframe
        :return: Corpus constructed from the dataframe(s)
        """
        columns = ["speaker", "id", "timestamp", "conversation_id", "reply_to", "text"]

        for (df_type, df) in [
            ("utterances", utterances_df),
            ("conversations", conversations_df),
            ("speakers", speakers_df),
        ]:
            if df is None:
                continue
            if "id" not in df.columns:
                print(
                    f"ID column is not present in {df_type} dataframe, generated ID column from dataframe index..."
                )
                df["id"] = df.index

        # checking if dataframes contain their respective required columns
        assert (
            pd.Series(columns).isin(utterances_df.columns).all()
        ), "Utterances dataframe must contain all primary data fields"

        utterance_meta_cols = extract_meta_from_df(utterances_df)

        utterance_list = []
        for index, row in tqdm(utterances_df.iterrows()):
            if utterance_meta_cols:
                metadata = {}
                for meta_col in utterance_meta_cols:
                    metadata[meta_col] = row["meta." + meta_col]
            else:
                metadata = None

            # adding utterance in utterance list
            reply_to = None if row["reply_to"] == "None" else row["reply_to"]
            utterance_list.append(
                Utterance(
                    id=str(row["id"]),
                    speaker=Speaker(id=str(row["speaker"])),
                    conversation_id=str(row["conversation_id"]),
                    reply_to=reply_to,
                    timestamp=row["timestamp"],
                    text=row["text"],
                    meta=metadata,
                )
            )

        # initializing corpus using utterance_list
        corpus = Corpus(utterances=utterance_list)
        if speakers_df is not None:
            corpus.update_metadata_from_df("speaker", speakers_df)
        if conversations_df is not None:
            corpus.update_metadata_from_df("conversation", conversations_df)

        return corpus


# def __repr__(self):
# def __eq__(self, other):
#     return True<|MERGE_RESOLUTION|>--- conflicted
+++ resolved
@@ -41,31 +41,19 @@
     """
 
     def __init__(
-<<<<<<< HEAD
         self, 
         filename: Optional[str] = None, 
         utterances: Optional[List[Utterance]] = None,
         preload_vectors: List[str] = None, 
         utterance_start_index: int = None,
         utterance_end_index: int = None, 
-=======
-        self,
-        filename: Optional[str] = None,
-        utterances: Optional[List[Utterance]] = None,
-        preload_vectors: List[str] = None,
-        utterance_start_index: int = None,
-        utterance_end_index: int = None,
->>>>>>> 9e407611
         merge_lines: bool = False,
         exclude_utterance_meta: Optional[List[str]] = None,
         exclude_conversation_meta: Optional[List[str]] = None,
         exclude_speaker_meta: Optional[List[str]] = None,
         exclude_overall_meta: Optional[List[str]] = None,
         disable_type_check=True,
-<<<<<<< HEAD
         storage: Optional[StorageManager] = None
-=======
->>>>>>> 9e407611
     ):
 
         if filename is None:
@@ -85,11 +73,7 @@
             self.storage = MemStorageManager(corpus_id)
 
         self.meta_index = ConvoKitIndex(self)
-<<<<<<< HEAD
         self.meta = ConvoKitMeta(self, self.meta_index, 'corpus')
-=======
-        self.meta = ConvoKitMeta(self.meta_index, "corpus")
->>>>>>> 9e407611
 
         # private storage
         self._vector_matrices = dict()
