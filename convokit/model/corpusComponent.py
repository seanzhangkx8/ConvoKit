--- conflicted
+++ resolved
@@ -4,7 +4,6 @@
 
 
 class CorpusComponent:
-<<<<<<< HEAD
 
     def __init__(
         self, 
@@ -15,9 +14,6 @@
         vectors: List[str]=None, 
         meta=None
     ):
-=======
-    def __init__(self, obj_type: str, owner=None, id=None, vectors: List[str] = None, meta=None):
->>>>>>> 9e407611
         self.obj_type = obj_type  # utterance, speaker, conversation
         self._owner = owner
         self._id = id
