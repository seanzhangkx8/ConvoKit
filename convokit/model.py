--- conflicted
+++ resolved
@@ -25,11 +25,7 @@
 
     def __init__(self, name=None, meta=None):
         self._name = name
-<<<<<<< HEAD
         self._info = meta if meta is not None else {}
-=======
-        self._info = meta if not None else {}
->>>>>>> 37817272
         self._split_attribs = set()
         self._update_uid()
 
@@ -251,7 +247,7 @@
 KeyId = "id"
 KeyUser = "user"
 KeyConvoRoot = "root"
-KeyReplyTo = "reply_to"
+KeyReplyTo = "reply-to"
 KeyTimestamp = "timestamp"
 KeyText = "text"
 DefinedKeys = {KeyId, KeyUser, KeyConvoRoot, KeyReplyTo, KeyTimestamp, KeyText}
@@ -267,31 +263,15 @@
     :param utterances: list of utterances to load
     :param merge_lines: whether to merge adjacent
         lines from the same user if the two utterances have the same root.
-<<<<<<< HEAD
-    :param subdivide_users_by: collection of strings corresponding to attribute
-        names defined in the "user-info" entry. Use this if you want to count
-        the same user as being different depending on attributes other than
-        username. For example, in the Supreme Court dataset, users are annotated
-        with the current case id. You could use this to count the same person
-        across different cases as being different users.
-    :param delim: if loading a csv, specifies the delimiter string.
-    :param version: version number of corpus
-=======
->>>>>>> 37817272
+    :param version: version number of the corpus
 
     :ivar utterances: dictionary of utterances in the dataset, indexed by id.
     """
 
     def __init__(self, filename=None, utterances=None, merge_lines=False,
-<<<<<<< HEAD
-        subdivide_users_by=[], delim=",",
-        exclude_utterance_meta=[], exclude_conversation_meta=[],
-        exclude_user_meta=[], exclude_overall_meta=[], version=None):
-=======
                 exclude_utterance_meta=None, exclude_conversation_meta=None,
                 exclude_user_meta=None, exclude_overall_meta=None):
 
->>>>>>> 37817272
         self.meta = {}
         self.meta_index = {}
         convos_meta = defaultdict(dict)
@@ -415,21 +395,15 @@
                 user = users_cache[user_key]
                 self.all_users.add(user)
 
-<<<<<<< HEAD
-                ut = Utterance(id=u[KeyId], user=user,
-                        root=u[KeyConvoRoot],
-                        reply_to=u[KeyReplyTo], timestamp=u[KeyTimestamp],
-=======
                 # temp fix
-                if "reply-to" in u:
-                    reply_to_data = u["reply-to"]
+                if "reply_to" in u:
+                    reply_to_data = u["reply_to"]
                 else:
                     reply_to_data = u[KeyReplyTo]
 
                 ut = Utterance(id=u[KeyId], user=user,
                         root=u[KeyConvoRoot],
                         reply_to=reply_to_data, timestamp=u[KeyTimestamp],
->>>>>>> 37817272
                         text=u[KeyText], meta=u[KeyMeta])
                 self.utterances[ut.id] = ut
         elif utterances is not None:
@@ -523,13 +497,9 @@
                     KeyConvoRoot: ut.root,
                     KeyText: ut.text,
                     KeyUser: ut.user.name,
-<<<<<<< HEAD
                     KeyMeta: self.dump_helper_bin(ut.meta, d_bin, utterances_idx),
                     KeyReplyTo: ut.reply_to,
                     KeyTimestamp: ut.timestamp
-=======
-                    KeyMeta: Corpus.dump_helper_bin(ut.meta, d_bin, utterances_idx)
->>>>>>> 37817272
                 })
             json.dump(uts, f)
             for name, l_bin in d_bin.items():
@@ -594,11 +564,7 @@
         meta_keys = list(meta_kv_pairs.keys())
         for uid, utterance in self.utterances.items():
             user_info = utterance.user._get_info()
-<<<<<<< HEAD
-            other_dict = utterance.meta
-=======
             meta_dict = utterance.meta
->>>>>>> 37817272
             regular = all(utterance.get(key) == regular_kv_pairs[key] for key in regular_keys)
             user = all(user_info[key] == user_info_kv_pairs[key] for key in user_info_keys)
             meta = all(meta_dict[key] == meta_kv_pairs[key] for key in meta_keys)
